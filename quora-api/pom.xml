--- conflicted
+++ resolved
@@ -47,10 +47,7 @@
             <groupId>org.springframework.boot</groupId>
             <artifactId>spring-boot-starter-test</artifactId>
         </dependency>
-<<<<<<< HEAD
-=======
 
->>>>>>> 1945813e
         <dependency>
             <groupId>javax.xml.bind</groupId>
             <artifactId>jaxb-api</artifactId>
@@ -66,17 +63,12 @@
             <artifactId>jaxb-impl</artifactId>
             <version>2.3.0</version>
         </dependency>
-<<<<<<< HEAD
         <dependency>
             <groupId>org.postgresql</groupId>
             <artifactId>postgresql</artifactId>
             <version>42.2.2</version>
         </dependency>
-=======
->>>>>>> 1945813e
     </dependencies>
-
-
     <build>
         <pluginManagement>
             <plugins>
